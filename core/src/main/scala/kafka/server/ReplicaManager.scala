--- conflicted
+++ resolved
@@ -448,11 +448,7 @@
    * Fetch messages from the leader replica, and wait until enough data can be fetched and return;
    * the callback function will be triggered either when timeout or required fetch info is satisfied
    */
-<<<<<<< HEAD
-  //note: 从 leader 所在的副本拉取数据，直到足够的数据拉取到（或者超时）才会返回
-=======
   //note: 从 leader 拉取数据,等待拉取到足够的数据或者达到 timeout 时间后返回拉取的结果
->>>>>>> d5884aaa
   def fetchMessages(timeout: Long,
                     replicaId: Int, //note: 副本的编号，如果来自 consumer，则没有该编号
                     fetchMinBytes: Int, //note: 最小拉取字节数
@@ -462,15 +458,6 @@
                     quota: ReplicaQuota = UnboundedQuota,
                     responseCallback: Seq[(TopicPartition, FetchPartitionData)] => Unit) {
     val isFromFollower = replicaId >= 0 //note: 判断请求是来自 consumer （这个值为 -1）还是副本同步
-<<<<<<< HEAD
-    //note: 只有是 DebuggingConsumerId 情况下，才会允许从 follower 拉取数据
-    val fetchOnlyFromLeader: Boolean = replicaId != Request.DebuggingConsumerId
-    //note: 如果拉取请求来是 consumer，那么只能拉取已经 HW 位置前的数据，对于副本同步，则没有该限制
-    val fetchOnlyCommitted: Boolean = ! Request.isValidBrokerId(replicaId)
-
-    // read from local logs
-    //note: 从本地日志读取数据
-=======
     //note: 默认都是从 leader 拉取，推测这个值只是为了后续能从 follower 消费数据而设置的
     val fetchOnlyFromLeader: Boolean = replicaId != Request.DebuggingConsumerId
     //note: 如果拉取请求来自 consumer（true）,只拉取 HW 以内的数据,如果是来自 Replica 同步,则没有该限制（false）。
@@ -478,7 +465,6 @@
 
     // read from local logs
     //note：获取本地日志
->>>>>>> d5884aaa
     val logReadResults = readFromLocalLog(
       replicaId = replicaId,
       fetchOnlyFromLeader = fetchOnlyFromLeader,
@@ -504,25 +490,15 @@
     //                        2) fetch request does not require any data
     //                        3) has enough data to respond
     //                        4) some error happens while reading data
-<<<<<<< HEAD
-    //note: 如果发生以下情况，立刻返回 fetch 的结果
-    //note: 1. fetch request 要求不能等待，立刻返回； 2. fetch request 没有包含任何要请求的 topic-partition；
-    //note: 3. 已经拉取到了足够的数据； 4. 拉取数据中遇到了错误
-=======
     //note: 如果满足以下条件的其中一个,将会立马返回结果:
     //note: 1. timeout 达到; 2. 拉取结果为空; 3. 拉取到足够的数据; 4. 拉取是遇到 error
->>>>>>> d5884aaa
     if (timeout <= 0 || fetchInfos.isEmpty || bytesReadable >= fetchMinBytes || errorReadingData) {
       val fetchPartitionData = logReadResults.map { case (tp, result) =>
         tp -> FetchPartitionData(result.error, result.hw, result.info.records)
       }
       responseCallback(fetchPartitionData)
     } else {
-<<<<<<< HEAD
-      //note: 延迟返回，条件满足或超时时才会完成
-=======
       //note： 其他情况下,延迟发送结果
->>>>>>> d5884aaa
       // construct the fetch results from the read results
       val fetchPartitionStatus = logReadResults.map { case (topicPartition, result) =>
         val fetchInfo = fetchInfos.collectFirst {
@@ -569,23 +545,16 @@
           (if (minOneMessage) s", ignoring response/partition size limits" else ""))
 
         // decide whether to only fetch from leader
-<<<<<<< HEAD
-        //note: 获取副本（从 leader 或副本）
-=======
         //note: 根据决定 [是否只从 leader 读取数据] 来获取相应的副本
         //note: 根据 tp 获取 Partition 对象, 在获取相应的 Replica 对象
->>>>>>> d5884aaa
         val localReplica = if (fetchOnlyFromLeader)
           getLeaderReplicaIfLocal(tp)
         else
           getReplicaOrException(tp)
 
         // decide whether to only fetch committed data (i.e. messages below high watermark)
-<<<<<<< HEAD
         //note: 获取 max_offset 值（如果 readOnlyCommitted 为 true，返回 HW）
-=======
         //note: 获取 hw 位置,副本同步不需要
->>>>>>> d5884aaa
         val maxOffsetOpt = if (readOnlyCommitted)
           Some(localReplica.highWatermark.messageOffset)
         else
@@ -597,14 +566,9 @@
          * where data gets appended to the log immediately after the replica has consumed from it
          * This can cause a replica to always be out of sync.
          */
-<<<<<<< HEAD
         //note: Replica 的相关 offset 信息
-        val initialLogEndOffset = localReplica.logEndOffset.messageOffset
-        val initialHighWatermark = localReplica.highWatermark.messageOffset
-=======
         val initialLogEndOffset = localReplica.logEndOffset.messageOffset //note: the end offset
         val initialHighWatermark = localReplica.highWatermark.messageOffset //note: hw
->>>>>>> d5884aaa
         val fetchTimeMs = time.milliseconds
         val logReadInfo = localReplica.log match {
           case Some(log) =>
