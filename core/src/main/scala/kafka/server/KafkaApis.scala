/**
 * Licensed to the Apache Software Foundation (ASF) under one or more
 * contributor license agreements.  See the NOTICE file distributed with
 * this work for additional information regarding copyright ownership.
 * The ASF licenses this file to You under the Apache License, Version 2.0
 * (the "License"); you may not use this file except in compliance with
 * the License.  You may obtain a copy of the License at
 *
 *    http://www.apache.org/licenses/LICENSE-2.0
 *
 * Unless required by applicable law or agreed to in writing, software
 * distributed under the License is distributed on an "AS IS" BASIS,
 * WITHOUT WARRANTIES OR CONDITIONS OF ANY KIND, either express or implied.
 * See the License for the specific language governing permissions and
 * limitations under the License.
 */

package kafka.server

import java.nio.ByteBuffer
import java.lang.{Long => JLong, Short => JShort}
import java.util.{Collections, Properties}
import java.util

import kafka.admin.{AdminUtils, RackAwareMode}
import kafka.api.{ControlledShutdownRequest, ControlledShutdownResponse}
import kafka.cluster.Partition
import kafka.server.QuotaFactory.{QuotaManagers, UnboundedQuota}
import kafka.common._
import kafka.controller.KafkaController
import kafka.coordinator.{GroupCoordinator, JoinGroupResult}
import kafka.log._
import kafka.network._
import kafka.network.RequestChannel.{Response, Session}
import kafka.security.auth
import kafka.security.auth.{Authorizer, ClusterAction, Create, Delete, Describe, Group, Operation, Read, Resource, Write}
import kafka.utils.{Logging, ZKGroupTopicDirs, ZkUtils}
import org.apache.kafka.common.errors.{ClusterAuthorizationException, NotLeaderForPartitionException, TopicExistsException, UnknownTopicOrPartitionException, UnsupportedForMessageFormatException}
import org.apache.kafka.common.metrics.Metrics
import org.apache.kafka.common.network.ListenerName
import org.apache.kafka.common.protocol.{ApiKeys, Errors, Protocol}
import org.apache.kafka.common.record.{MemoryRecords, Record}
import org.apache.kafka.common.requests._
import org.apache.kafka.common.requests.ProduceResponse.PartitionResponse
import org.apache.kafka.common.utils.{Time, Utils}
import org.apache.kafka.common.{Node, TopicPartition}
import org.apache.kafka.common.requests.SaslHandshakeResponse

import scala.collection._
import scala.collection.JavaConverters._

/**
 * Logic to handle the various Kafka requests
 */
class KafkaApis(val requestChannel: RequestChannel,
                val replicaManager: ReplicaManager,
                val adminManager: AdminManager,
                val coordinator: GroupCoordinator,
                val controller: KafkaController,
                val zkUtils: ZkUtils,
                val brokerId: Int,
                val config: KafkaConfig,
                val metadataCache: MetadataCache,
                val metrics: Metrics,
                val authorizer: Option[Authorizer],
                val quotas: QuotaManagers,
                val clusterId: String,
                time: Time) extends Logging {

  this.logIdent = "[KafkaApi-%d] ".format(brokerId)

  /**
   * Top-level method that handles all requests and multiplexes to the right api
   */
  def handle(request: RequestChannel.Request) {
    try {
      trace("Handling request:%s from connection %s;securityProtocol:%s,principal:%s".
        format(request.requestDesc(true), request.connectionId, request.securityProtocol, request.session.principal))
      ApiKeys.forId(request.requestId) match {
        case ApiKeys.PRODUCE => handleProducerRequest(request)
        case ApiKeys.FETCH => handleFetchRequest(request)
        case ApiKeys.LIST_OFFSETS => handleOffsetRequest(request)
        case ApiKeys.METADATA => handleTopicMetadataRequest(request)
        case ApiKeys.LEADER_AND_ISR => handleLeaderAndIsrRequest(request)
        case ApiKeys.STOP_REPLICA => handleStopReplicaRequest(request)
        case ApiKeys.UPDATE_METADATA_KEY => handleUpdateMetadataRequest(request)
        case ApiKeys.CONTROLLED_SHUTDOWN_KEY => handleControlledShutdownRequest(request)
        case ApiKeys.OFFSET_COMMIT => handleOffsetCommitRequest(request)
        case ApiKeys.OFFSET_FETCH => handleOffsetFetchRequest(request)
        case ApiKeys.GROUP_COORDINATOR => handleGroupCoordinatorRequest(request)
        case ApiKeys.JOIN_GROUP => handleJoinGroupRequest(request)
        case ApiKeys.HEARTBEAT => handleHeartbeatRequest(request)
        case ApiKeys.LEAVE_GROUP => handleLeaveGroupRequest(request)
        case ApiKeys.SYNC_GROUP => handleSyncGroupRequest(request)
        case ApiKeys.DESCRIBE_GROUPS => handleDescribeGroupRequest(request)
        case ApiKeys.LIST_GROUPS => handleListGroupsRequest(request)
        case ApiKeys.SASL_HANDSHAKE => handleSaslHandshakeRequest(request)
        case ApiKeys.API_VERSIONS => handleApiVersionsRequest(request)
        case ApiKeys.CREATE_TOPICS => handleCreateTopicsRequest(request)
        case ApiKeys.DELETE_TOPICS => handleDeleteTopicsRequest(request)
        case requestId => throw new KafkaException("Unknown api code " + requestId)
      }
    } catch {
      case e: Throwable =>
        if (request.requestObj != null) {
          request.requestObj.handleError(e, requestChannel, request)
          error("Error when handling request %s".format(request.requestObj), e)
        } else {
          val response = request.body.getErrorResponse(e)

          /* If request doesn't have a default error response, we just close the connection.
             For example, when produce request has acks set to 0 */
          if (response == null)
            requestChannel.closeConnection(request.processor, request)
          else
            requestChannel.sendResponse(new Response(request, response))

          error("Error when handling request %s".format(request.body), e)
        }
    } finally
      request.apiLocalCompleteTimeMs = time.milliseconds
  }

  def handleLeaderAndIsrRequest(request: RequestChannel.Request) {
    // ensureTopicExists is only for client facing requests
    // We can't have the ensureTopicExists check here since the controller sends it as an advisory to all brokers so they
    // stop serving data to clients for the topic being deleted
    val correlationId = request.header.correlationId
    val leaderAndIsrRequest = request.body.asInstanceOf[LeaderAndIsrRequest]

    try {
      def onLeadershipChange(updatedLeaders: Iterable[Partition], updatedFollowers: Iterable[Partition]) {
        // for each new leader or follower, call coordinator to handle consumer group migration.
        // this callback is invoked under the replica state change lock to ensure proper order of
        // leadership changes
        updatedLeaders.foreach { partition =>
          if (partition.topic == Topic.GroupMetadataTopicName)
            coordinator.handleGroupImmigration(partition.partitionId)
        }
        updatedFollowers.foreach { partition =>
          if (partition.topic == Topic.GroupMetadataTopicName)
            coordinator.handleGroupEmigration(partition.partitionId)
        }
      }

      val leaderAndIsrResponse =
        if (authorize(request.session, ClusterAction, Resource.ClusterResource)) {
          val result = replicaManager.becomeLeaderOrFollower(correlationId, leaderAndIsrRequest, metadataCache, onLeadershipChange)
          new LeaderAndIsrResponse(result.errorCode, result.responseMap.mapValues(new JShort(_)).asJava)
        } else {
          val result = leaderAndIsrRequest.partitionStates.asScala.keys.map((_, new JShort(Errors.CLUSTER_AUTHORIZATION_FAILED.code))).toMap
          new LeaderAndIsrResponse(Errors.CLUSTER_AUTHORIZATION_FAILED.code, result.asJava)
        }

      requestChannel.sendResponse(new Response(request, leaderAndIsrResponse))
    } catch {
      case e: KafkaStorageException =>
        fatal("Disk error during leadership change.", e)
        Runtime.getRuntime.halt(1)
    }
  }

  def handleStopReplicaRequest(request: RequestChannel.Request) {
    // ensureTopicExists is only for client facing requests
    // We can't have the ensureTopicExists check here since the controller sends it as an advisory to all brokers so they
    // stop serving data to clients for the topic being deleted
    val stopReplicaRequest = request.body.asInstanceOf[StopReplicaRequest]

    val response =
      if (authorize(request.session, ClusterAction, Resource.ClusterResource)) {
        val (result, error) = replicaManager.stopReplicas(stopReplicaRequest)
        // Clearing out the cache for groups that belong to an offsets topic partition for which this broker was the leader,
        // since this broker is no longer a replica for that offsets topic partition.
        // This is required to handle the following scenario :
        // Consider old replicas : {[1,2,3], Leader = 1} is reassigned to new replicas : {[2,3,4], Leader = 2}, broker 1 does not receive a LeaderAndIsr
        // request to become a follower due to which cache for groups that belong to an offsets topic partition for which broker 1 was the leader,
        // is not cleared.
        result.foreach { case (topicPartition, errorCode) =>
          if (errorCode == Errors.NONE.code && stopReplicaRequest.deletePartitions() && topicPartition.topic == Topic.GroupMetadataTopicName) {
            coordinator.handleGroupEmigration(topicPartition.partition)
          }
        }
        new StopReplicaResponse(error, result.asInstanceOf[Map[TopicPartition, JShort]].asJava)
      } else {
        val result = stopReplicaRequest.partitions.asScala.map((_, new JShort(Errors.CLUSTER_AUTHORIZATION_FAILED.code))).toMap
        new StopReplicaResponse(Errors.CLUSTER_AUTHORIZATION_FAILED.code, result.asJava)
      }

    requestChannel.sendResponse(new RequestChannel.Response(request, response))
    replicaManager.replicaFetcherManager.shutdownIdleFetcherThreads()
  }

  def handleUpdateMetadataRequest(request: RequestChannel.Request) {
    val correlationId = request.header.correlationId
    val updateMetadataRequest = request.body.asInstanceOf[UpdateMetadataRequest]

    val updateMetadataResponse =
      if (authorize(request.session, ClusterAction, Resource.ClusterResource)) {
        val deletedPartitions = replicaManager.maybeUpdateMetadataCache(correlationId, updateMetadataRequest, metadataCache)
        if (deletedPartitions.nonEmpty)
          coordinator.handleDeletedPartitions(deletedPartitions)

        if (adminManager.hasDelayedTopicOperations) {
          updateMetadataRequest.partitionStates.keySet.asScala.map(_.topic).foreach { topic =>
            adminManager.tryCompleteDelayedTopicOperations(topic)
          }
        }
        new UpdateMetadataResponse(Errors.NONE.code)
      } else {
        new UpdateMetadataResponse(Errors.CLUSTER_AUTHORIZATION_FAILED.code)
      }

    requestChannel.sendResponse(new Response(request, updateMetadataResponse))
  }

  def handleControlledShutdownRequest(request: RequestChannel.Request) {
    // ensureTopicExists is only for client facing requests
    // We can't have the ensureTopicExists check here since the controller sends it as an advisory to all brokers so they
    // stop serving data to clients for the topic being deleted
    val controlledShutdownRequest = request.requestObj.asInstanceOf[ControlledShutdownRequest]

    authorizeClusterAction(request)

    val partitionsRemaining = controller.shutdownBroker(controlledShutdownRequest.brokerId)
    val controlledShutdownResponse = new ControlledShutdownResponse(controlledShutdownRequest.correlationId,
      Errors.NONE.code, partitionsRemaining)
    requestChannel.sendResponse(new Response(request, new RequestOrResponseSend(request.connectionId, controlledShutdownResponse)))
  }

  /**
   * Handle an offset commit request
   */
  def handleOffsetCommitRequest(request: RequestChannel.Request) {
    val header = request.header
    val offsetCommitRequest = request.body.asInstanceOf[OffsetCommitRequest]

    // reject the request if not authorized to the group
    if (!authorize(request.session, Read, new Resource(Group, offsetCommitRequest.groupId))) {//note: 验证 group 权限
      val errorCode = new JShort(Errors.GROUP_AUTHORIZATION_FAILED.code)
      val results = offsetCommitRequest.offsetData.keySet.asScala.map { topicPartition =>
        (topicPartition, errorCode)
      }.toMap
      val response = new OffsetCommitResponse(results.asJava)
      requestChannel.sendResponse(new RequestChannel.Response(request, response))
    } else {//note: 验证 topic 的 Read 及 topic 是否存在
      val (existingAndAuthorizedForDescribeTopics, nonExistingOrUnauthorizedForDescribeTopics) = offsetCommitRequest.offsetData.asScala.toMap.partition {
        case (topicPartition, _) => {
          val authorizedForDescribe = authorize(request.session, Describe, new Resource(auth.Topic, topicPartition.topic))
          val exists = metadataCache.contains(topicPartition.topic)
          if (!authorizedForDescribe && exists)
              debug(s"Offset commit request with correlation id ${header.correlationId} from client ${header.clientId} " +
                s"on partition $topicPartition failing due to user not having DESCRIBE authorization, but returning UNKNOWN_TOPIC_OR_PARTITION")
          authorizedForDescribe && exists
        }
      }

      //note: 验证 Describe 权限
      val (authorizedTopics, unauthorizedForReadTopics) = existingAndAuthorizedForDescribeTopics.partition {
        case (topicPartition, _) => authorize(request.session, Read, new Resource(auth.Topic, topicPartition.topic))
      }

      // the callback for sending an offset commit response
      def sendResponseCallback(commitStatus: immutable.Map[TopicPartition, Short]) {
        val combinedCommitStatus = commitStatus.mapValues(new JShort(_)) ++
          unauthorizedForReadTopics.mapValues(_ => new JShort(Errors.TOPIC_AUTHORIZATION_FAILED.code)) ++
          nonExistingOrUnauthorizedForDescribeTopics.mapValues(_ => new JShort(Errors.UNKNOWN_TOPIC_OR_PARTITION.code))

        if (isDebugEnabled)
          combinedCommitStatus.foreach { case (topicPartition, errorCode) =>
            if (errorCode != Errors.NONE.code) {
              debug(s"Offset commit request with correlation id ${header.correlationId} from client ${header.clientId} " +
                s"on partition $topicPartition failed due to ${Errors.forCode(errorCode).exceptionName}")
            }
          }
        val response = new OffsetCommitResponse(combinedCommitStatus.asJava)
        requestChannel.sendResponse(new RequestChannel.Response(request, response))
      }

      if (authorizedTopics.isEmpty)
        sendResponseCallback(Map.empty)
      else if (header.apiVersion == 0) {
        // for version 0 always store offsets to ZK
        val responseInfo = authorizedTopics.map {
          case (topicPartition, partitionData) =>
            val topicDirs = new ZKGroupTopicDirs(offsetCommitRequest.groupId, topicPartition.topic)
            try {
              if (partitionData.metadata != null && partitionData.metadata.length > config.offsetMetadataMaxSize)
                (topicPartition, Errors.OFFSET_METADATA_TOO_LARGE.code)
              else {
                zkUtils.updatePersistentPath(s"${topicDirs.consumerOffsetDir}/${topicPartition.partition}", partitionData.offset.toString)
                (topicPartition, Errors.NONE.code)
              }
            } catch {
              case e: Throwable => (topicPartition, Errors.forException(e).code)
            }
        }
        sendResponseCallback(responseInfo)
      } else {
        // for version 1 and beyond store offsets in offset manager

        // compute the retention time based on the request version:
        // if it is v1 or not specified by user, we can use the default retention
        val offsetRetention =
          if (header.apiVersion <= 1 ||
            offsetCommitRequest.retentionTime == OffsetCommitRequest.DEFAULT_RETENTION_TIME)
            coordinator.offsetConfig.offsetsRetentionMs
          else
            offsetCommitRequest.retentionTime

        // commit timestamp is always set to now.
        // "default" expiration timestamp is now + retention (and retention may be overridden if v2)
        // expire timestamp is computed differently for v1 and v2.
        //   - If v1 and no explicit commit timestamp is provided we use default expiration timestamp.
        //   - If v1 and explicit commit timestamp is provided we calculate retention from that explicit commit timestamp
        //   - If v2 we use the default expiration timestamp
        //note: 默认的 expiration timestrap 是当前时间戳-1
        val currentTimestamp = time.milliseconds
        val defaultExpireTimestamp = offsetRetention + currentTimestamp
        val partitionData = authorizedTopics.mapValues { partitionData =>
          val metadata = if (partitionData.metadata == null) OffsetMetadata.NoMetadata else partitionData.metadata
          new OffsetAndMetadata(
            offsetMetadata = OffsetMetadata(partitionData.offset, metadata),
            commitTimestamp = currentTimestamp,
            expireTimestamp = {
              if (partitionData.timestamp == OffsetCommitRequest.DEFAULT_TIMESTAMP)
                defaultExpireTimestamp
              else
                offsetRetention + partitionData.timestamp
            }
          )
        }

        // call coordinator to handle commit offset
        coordinator.handleCommitOffsets(
          offsetCommitRequest.groupId,
          offsetCommitRequest.memberId,
          offsetCommitRequest.generationId,
          partitionData,
          sendResponseCallback)
      }
    }
  }

  private def authorize(session: Session, operation: Operation, resource: Resource): Boolean =
    authorizer.forall(_.authorize(session, operation, resource))

  /**
   * Handle a produce request
   */
  def handleProducerRequest(request: RequestChannel.Request) {
    val produceRequest = request.body.asInstanceOf[ProduceRequest]
    val numBytesAppended = request.header.sizeOf + produceRequest.sizeOf

    //note: 按 exist 和有 Describe 权限进行筛选
    val (existingAndAuthorizedForDescribeTopics, nonExistingOrUnauthorizedForDescribeTopics) = produceRequest.partitionRecords.asScala.partition {
      case (topicPartition, _) => authorize(request.session, Describe, new Resource(auth.Topic, topicPartition.topic)) && metadataCache.contains(topicPartition.topic)
    }

    //note: 判断有没有 Write 权限
    val (authorizedRequestInfo, unauthorizedForWriteRequestInfo) = existingAndAuthorizedForDescribeTopics.partition {
      case (topicPartition, _) => authorize(request.session, Write, new Resource(auth.Topic, topicPartition.topic))
    }

    // the callback for sending a produce response
    //note: 回调函数
    def sendResponseCallback(responseStatus: Map[TopicPartition, PartitionResponse]) {

      val mergedResponseStatus = responseStatus ++
        unauthorizedForWriteRequestInfo.mapValues(_ => new PartitionResponse(Errors.TOPIC_AUTHORIZATION_FAILED)) ++
        nonExistingOrUnauthorizedForDescribeTopics.mapValues(_ => new PartitionResponse(Errors.UNKNOWN_TOPIC_OR_PARTITION))

      var errorInResponse = false

      mergedResponseStatus.foreach { case (topicPartition, status) =>
        if (status.error != Errors.NONE) {
          errorInResponse = true
          debug("Produce request with correlation id %d from client %s on partition %s failed due to %s".format(
            request.header.correlationId,
            request.header.clientId,
            topicPartition,
            status.error.exceptionName))
        }
      }

      def produceResponseCallback(delayTimeMs: Int) {
        if (produceRequest.acks == 0) {
          // no operation needed if producer request.required.acks = 0; however, if there is any error in handling
          // the request, since no response is expected by the producer, the server will close socket server so that
          // the producer client will know that some error has happened and will refresh its metadata
          //note: 因为设置的 ack=0, 相当于 client 会默认发送成功了,如果 server 在处理的过程出现了错误,那么就会关闭 socket 连接来间接地通知 client
          //note: client 会重新刷新 meta,重新建立相应的连接
          if (errorInResponse) {
            val exceptionsSummary = mergedResponseStatus.map { case (topicPartition, status) =>
              topicPartition -> status.error.exceptionName
            }.mkString(", ")
            info(
              s"Closing connection due to error during produce request with correlation id ${request.header.correlationId} " +
                s"from client id ${request.header.clientId} with ack=0\n" +
                s"Topic and partition to exceptions: $exceptionsSummary"
            )
            requestChannel.closeConnection(request.processor, request)
          } else {
            requestChannel.noOperation(request.processor, request)
          }
        } else {
          val respBody = request.header.apiVersion match {
            case 0 => new ProduceResponse(mergedResponseStatus.asJava)
            case version@(1 | 2) => new ProduceResponse(mergedResponseStatus.asJava, delayTimeMs, version)
            // This case shouldn't happen unless a new version of ProducerRequest is added without
            // updating this part of the code to handle it properly.
            case version => throw new IllegalArgumentException(s"Version `$version` of ProduceRequest is not handled. Code must be updated.")
          }

          requestChannel.sendResponse(new RequestChannel.Response(request, respBody))
        }
      }

      // When this callback is triggered, the remote API call has completed
      request.apiRemoteCompleteTimeMs = time.milliseconds

      quotas.produce.recordAndMaybeThrottle(
        request.session.sanitizedUser,
        request.header.clientId,
        numBytesAppended,
        produceResponseCallback)
    }

    if (authorizedRequestInfo.isEmpty)
      sendResponseCallback(Map.empty)
    else {
      val internalTopicsAllowed = request.header.clientId == AdminUtils.AdminClientId

      // call the replica manager to append messages to the replicas
      //note: 追加 Record
      replicaManager.appendRecords(
        produceRequest.timeout.toLong,
        produceRequest.acks,
        internalTopicsAllowed,
        authorizedRequestInfo,
        sendResponseCallback)

      // if the request is put into the purgatory, it will have a held reference
      // and hence cannot be garbage collected; hence we clear its data here in
      // order to let GC re-claim its memory since it is already appended to log
      produceRequest.clearPartitionRecords()
    }
  }

  /**
   * Handle a fetch request
   */
  def handleFetchRequest(request: RequestChannel.Request) {
    val fetchRequest = request.body.asInstanceOf[FetchRequest]
    val versionId = request.header.apiVersion
    val clientId = request.header.clientId

    //note: 判断 tp 是否存在以及是否有 Describe 权限
    val (existingAndAuthorizedForDescribeTopics, nonExistingOrUnauthorizedForDescribeTopics) = fetchRequest.fetchData.asScala.toSeq.partition {
      case (tp, _) => authorize(request.session, Describe, new Resource(auth.Topic, tp.topic)) && metadataCache.contains(tp.topic)
    }

    //note: 判断 tp 是否有 Read 权限
    val (authorizedRequestInfo, unauthorizedForReadRequestInfo) = existingAndAuthorizedForDescribeTopics.partition {
      case (tp, _) => authorize(request.session, Read, new Resource(auth.Topic, tp.topic))
    }

    //note: 不存在或没有 Describe 权限的 topic 返回 UNKNOWN_TOPIC_OR_PARTITION 错误
    val nonExistingOrUnauthorizedForDescribePartitionData = nonExistingOrUnauthorizedForDescribeTopics.map {
      case (tp, _) => (tp, new FetchResponse.PartitionData(Errors.UNKNOWN_TOPIC_OR_PARTITION.code, -1, MemoryRecords.EMPTY))
    }

    //note: 没有 Read 权限的 topic 返回 TOPIC_AUTHORIZATION_FAILED 错误
    val unauthorizedForReadPartitionData = unauthorizedForReadRequestInfo.map {
      case (tp, _) => (tp, new FetchResponse.PartitionData(Errors.TOPIC_AUTHORIZATION_FAILED.code, -1, MemoryRecords.EMPTY))
    }

    // the callback for sending a fetch response
    def sendResponseCallback(responsePartitionData: Seq[(TopicPartition, FetchPartitionData)]) {
      val convertedPartitionData = {
        responsePartitionData.map { case (tp, data) =>

          // We only do down-conversion when:
          // 1. The message format version configured for the topic is using magic value > 0, and
          // 2. The message set contains message whose magic > 0
          // This is to reduce the message format conversion as much as possible. The conversion will only occur
          // when new message format is used for the topic and we see an old request.
          // Please note that if the message format is changed from a higher version back to lower version this
          // test might break because some messages in new message format can be delivered to consumers before 0.10.0.0
          // without format down conversion.
          val convertedData = if (versionId <= 1 && replicaManager.getMagicAndTimestampType(tp).exists(_._1 > Record.MAGIC_VALUE_V0) &&
            !data.records.hasMatchingShallowMagic(Record.MAGIC_VALUE_V0)) {
            trace(s"Down converting message to V0 for fetch request from $clientId")
            FetchPartitionData(data.error, data.hw, data.records.toMessageFormat(Record.MAGIC_VALUE_V0))
          } else data

          tp -> new FetchResponse.PartitionData(convertedData.error.code, convertedData.hw, convertedData.records)
          tp -> new FetchResponse.PartitionData(convertedData.error.code, convertedData.hw, convertedData.records)
        }
      }

      val mergedPartitionData = convertedPartitionData ++ unauthorizedForReadPartitionData ++ nonExistingOrUnauthorizedForDescribePartitionData

      val fetchedPartitionData = new util.LinkedHashMap[TopicPartition, FetchResponse.PartitionData]()

      mergedPartitionData.foreach { case (topicPartition, data) =>
        if (data.errorCode != Errors.NONE.code)
          debug(s"Fetch request with correlation id ${request.header.correlationId} from client $clientId " +
            s"on partition $topicPartition failed due to ${Errors.forCode(data.errorCode).exceptionName}")

        fetchedPartitionData.put(topicPartition, data)

        // record the bytes out metrics only when the response is being sent
        BrokerTopicStats.getBrokerTopicStats(topicPartition.topic).bytesOutRate.mark(data.records.sizeInBytes)
        BrokerTopicStats.getBrokerAllTopicsStats().bytesOutRate.mark(data.records.sizeInBytes)
      }

      val response = new FetchResponse(versionId, fetchedPartitionData, 0)

      def fetchResponseCallback(delayTimeMs: Int) {
        trace(s"Sending fetch response to client $clientId of " +
          s"${convertedPartitionData.map { case (_, v) => v.records.sizeInBytes }.sum} bytes")
        val fetchResponse = if (delayTimeMs > 0) new FetchResponse(versionId, fetchedPartitionData, delayTimeMs) else response
        requestChannel.sendResponse(new RequestChannel.Response(request, fetchResponse))
      }

      // When this callback is triggered, the remote API call has completed
      request.apiRemoteCompleteTimeMs = time.milliseconds

      //note: 限速的判断
      if (fetchRequest.isFromFollower) {
        // We've already evaluated against the quota and are good to go. Just need to record it now.
        val responseSize = sizeOfThrottledPartitions(versionId, fetchRequest, mergedPartitionData, quotas.leader)
        quotas.leader.record(responseSize)
        fetchResponseCallback(0)
      } else {
        quotas.fetch.recordAndMaybeThrottle(request.session.sanitizedUser, clientId, response.sizeOf, fetchResponseCallback)
      }
    }

    if (authorizedRequestInfo.isEmpty)
      sendResponseCallback(Seq.empty)
    else {
      // call the replica manager to fetch messages from the local replica
<<<<<<< HEAD
      //note: 调用 ReplicaManger 从本地副本获取 msgs
=======
      //note: 从 replica 上拉取数据,满足条件后调用回调函数进行返回
>>>>>>> d5884aaa
      replicaManager.fetchMessages(
        fetchRequest.maxWait.toLong,
        fetchRequest.replicaId,
        fetchRequest.minBytes,
        fetchRequest.maxBytes,
        versionId <= 2,
        authorizedRequestInfo,
        replicationQuota(fetchRequest),
        sendResponseCallback)
    }
  }

  private def sizeOfThrottledPartitions(versionId: Short,
                                        fetchRequest: FetchRequest,
                                        mergedPartitionData: Seq[(TopicPartition, FetchResponse.PartitionData)],
                                        quota: ReplicationQuotaManager): Int = {
    val partitionData = new util.LinkedHashMap[TopicPartition, FetchResponse.PartitionData]()
    mergedPartitionData.foreach { case (tp, data) =>
      if (quota.isThrottled(tp))
        partitionData.put(tp, data)
    }
    FetchResponse.sizeOf(versionId, partitionData)
  }

  def replicationQuota(fetchRequest: FetchRequest): ReplicaQuota =
    if (fetchRequest.isFromFollower) quotas.leader else UnboundedQuota

  /**
   * Handle an offset request
   */
  def handleOffsetRequest(request: RequestChannel.Request) {
    val version = request.header.apiVersion()

    val mergedResponseMap =
      if (version == 0) //note: 按照策略
        handleOffsetRequestV0(request)
      else//note: 按照 timestrap
        handleOffsetRequestV1(request)

    val response = new ListOffsetResponse(mergedResponseMap.asJava, version)
    requestChannel.sendResponse(new RequestChannel.Response(request, response))
  }

  //note: 获取相应的 offset 按策略（earliest 或 largest）
  private def handleOffsetRequestV0(request : RequestChannel.Request) : Map[TopicPartition, ListOffsetResponse.PartitionData] = {
    val correlationId = request.header.correlationId
    val clientId = request.header.clientId
    val offsetRequest = request.body.asInstanceOf[ListOffsetRequest]

    val (authorizedRequestInfo, unauthorizedRequestInfo) = offsetRequest.offsetData.asScala.partition {
      case (topicPartition, _) => authorize(request.session, Describe, new Resource(auth.Topic, topicPartition.topic))
    }

    val unauthorizedResponseStatus = unauthorizedRequestInfo.mapValues(_ =>
      new ListOffsetResponse.PartitionData(Errors.UNKNOWN_TOPIC_OR_PARTITION.code, List[JLong]().asJava)
    )

    val responseMap = authorizedRequestInfo.map {case (topicPartition, partitionData) =>
      try {
        // ensure leader exists
        val localReplica = if (offsetRequest.replicaId != ListOffsetRequest.DEBUGGING_REPLICA_ID)
          replicaManager.getLeaderReplicaIfLocal(topicPartition) //note: 默认为 CONSUMER_REPLICA_ID
        else
          replicaManager.getReplicaOrException(topicPartition)
        val offsets = {
          val allOffsets = fetchOffsets(replicaManager.logManager,
            topicPartition,
            partitionData.timestamp,
            partitionData.maxNumOffsets) //note: 为1
          if (offsetRequest.replicaId != ListOffsetRequest.CONSUMER_REPLICA_ID) {
            allOffsets
          } else {
            val hw = localReplica.highWatermark.messageOffset
            if (allOffsets.exists(_ > hw))
              hw +: allOffsets.dropWhile(_ > hw)//note: 如果 offset 比 hw 还大,就赋值为 hw 的值
            else
              allOffsets
          }
        }
        (topicPartition, new ListOffsetResponse.PartitionData(Errors.NONE.code, offsets.map(new JLong(_)).asJava))
      } catch {
        // NOTE: UnknownTopicOrPartitionException and NotLeaderForPartitionException are special cased since these error messages
        // are typically transient and there is no value in logging the entire stack trace for the same
        case e @ ( _ : UnknownTopicOrPartitionException | _ : NotLeaderForPartitionException) =>
          debug("Offset request with correlation id %d from client %s on partition %s failed due to %s".format(
            correlationId, clientId, topicPartition, e.getMessage))
          (topicPartition, new ListOffsetResponse.PartitionData(Errors.forException(e).code, List[JLong]().asJava))
        case e: Throwable =>
          error("Error while responding to offset request", e)
          (topicPartition, new ListOffsetResponse.PartitionData(Errors.forException(e).code, List[JLong]().asJava))
      }
    }
    responseMap ++ unauthorizedResponseStatus
  }

  private def handleOffsetRequestV1(request : RequestChannel.Request): Map[TopicPartition, ListOffsetResponse.PartitionData] = {
    val correlationId = request.header.correlationId
    val clientId = request.header.clientId
    val offsetRequest = request.body.asInstanceOf[ListOffsetRequest]

    val (authorizedRequestInfo, unauthorizedRequestInfo) = offsetRequest.partitionTimestamps.asScala.partition {
      case (topicPartition, _) => authorize(request.session, Describe, new Resource(auth.Topic, topicPartition.topic))
    }

    val unauthorizedResponseStatus = unauthorizedRequestInfo.mapValues(_ => {
      new ListOffsetResponse.PartitionData(Errors.UNKNOWN_TOPIC_OR_PARTITION.code,
                                           ListOffsetResponse.UNKNOWN_TIMESTAMP,
                                           ListOffsetResponse.UNKNOWN_OFFSET)
    })

    val responseMap = authorizedRequestInfo.map { case (topicPartition, timestamp) =>
      if (offsetRequest.duplicatePartitions().contains(topicPartition)) {
        debug(s"OffsetRequest with correlation id $correlationId from client $clientId on partition $topicPartition " +
            s"failed because the partition is duplicated in the request.")
        (topicPartition, new ListOffsetResponse.PartitionData(Errors.INVALID_REQUEST.code,
                                                              ListOffsetResponse.UNKNOWN_TIMESTAMP,
                                                              ListOffsetResponse.UNKNOWN_OFFSET))
      } else {
        try {
          val fromConsumer = offsetRequest.replicaId == ListOffsetRequest.CONSUMER_REPLICA_ID

          //note: 默认为 CONSUMER_REPLICA_ID
          // ensure leader exists
          val localReplica = if (offsetRequest.replicaId != ListOffsetRequest.DEBUGGING_REPLICA_ID)
            replicaManager.getLeaderReplicaIfLocal(topicPartition)
          else
            replicaManager.getReplicaOrException(topicPartition)

          val found = {
            if (fromConsumer && timestamp == ListOffsetRequest.LATEST_TIMESTAMP)
              TimestampOffset(Record.NO_TIMESTAMP, localReplica.highWatermark.messageOffset)//note: 直接返回 hw 的 offset
            else {
              //note: 确保 offset 是小于 hw
              def allowed(timestampOffset: TimestampOffset): Boolean =
                !fromConsumer || timestampOffset.offset <= localReplica.highWatermark.messageOffset

              fetchOffsetForTimestamp(replicaManager.logManager, topicPartition, timestamp) match {
                case Some(timestampOffset) if allowed(timestampOffset) => timestampOffset
                case _ => TimestampOffset(ListOffsetResponse.UNKNOWN_TIMESTAMP, ListOffsetResponse.UNKNOWN_OFFSET)
              }
            }
          }

          (topicPartition, new ListOffsetResponse.PartitionData(Errors.NONE.code, found.timestamp, found.offset))
        } catch {
          // NOTE: These exceptions are special cased since these error messages are typically transient or the client
          // would have received a clear exception and there is no value in logging the entire stack trace for the same
          case e @ (_ : UnknownTopicOrPartitionException |
                    _ : NotLeaderForPartitionException |
                    _ : UnsupportedForMessageFormatException) =>
            debug(s"Offset request with correlation id $correlationId from client $clientId on " +
                s"partition $topicPartition failed due to ${e.getMessage}")
            (topicPartition, new ListOffsetResponse.PartitionData(Errors.forException(e).code,
                                                                  ListOffsetResponse.UNKNOWN_TIMESTAMP,
                                                                  ListOffsetResponse.UNKNOWN_OFFSET))
          case e: Throwable =>
            error("Error while responding to offset request", e)
            (topicPartition, new ListOffsetResponse.PartitionData(Errors.forException(e).code,
                                                                  ListOffsetResponse.UNKNOWN_TIMESTAMP,
                                                                  ListOffsetResponse.UNKNOWN_OFFSET))
        }
      }
    }
    responseMap ++ unauthorizedResponseStatus
  }

  def fetchOffsets(logManager: LogManager, topicPartition: TopicPartition, timestamp: Long, maxNumOffsets: Int): Seq[Long] = {
    logManager.getLog(topicPartition) match {
      case Some(log) =>
        fetchOffsetsBefore(log, timestamp, maxNumOffsets) //note: tp 的 log 存在的情况下
      case None =>
        if (timestamp == ListOffsetRequest.LATEST_TIMESTAMP || timestamp == ListOffsetRequest.EARLIEST_TIMESTAMP)
          Seq(0L)
        else
          Nil
    }
  }

  //note: 按时间戳获取 offset
  private def fetchOffsetForTimestamp(logManager: LogManager, topicPartition: TopicPartition, timestamp: Long) : Option[TimestampOffset] = {
    logManager.getLog(topicPartition) match {
      case Some(log) =>
        log.fetchOffsetsByTimestamp(timestamp) //note: 实际获取 offset 的地方
      case None =>
        throw new UnknownTopicOrPartitionException(s"$topicPartition does not exist on the broker.")
    }
  }

  //note: 按时间戳去获取这个 Log 的相应 offset
  private[server] def fetchOffsetsBefore(log: Log, timestamp: Long, maxNumOffsets: Int): Seq[Long] = {
    // Cache to avoid race conditions. `toBuffer` is faster than most alternatives and provides
    // constant time access while being safe to use with concurrent collections unlike `toArray`.
    val segments = log.logSegments.toBuffer
    val lastSegmentHasSize = segments.last.size > 0 //note: 最新的 segment 是否有数据

    val offsetTimeArray =
      if (lastSegmentHasSize)
        new Array[(Long, Long)](segments.length + 1)
      else
        new Array[(Long, Long)](segments.length)

    //note: 获取每个 segment 的开始与结束的 offset
    for (i <- segments.indices)
      offsetTimeArray(i) = (segments(i).baseOffset, segments(i).lastModified)
    if (lastSegmentHasSize)
      offsetTimeArray(segments.length) = (log.logEndOffset, time.milliseconds) //note: 第一位放的是最大的那个 offset

    //note: 先找到对应的 segment 文件
    var startIndex = -1
    timestamp match {
      case ListOffsetRequest.LATEST_TIMESTAMP =>
        startIndex = offsetTimeArray.length - 1
      case ListOffsetRequest.EARLIEST_TIMESTAMP =>
        startIndex = 0
      case _ =>
        var isFound = false
        debug("Offset time array = " + offsetTimeArray.foreach(o => "%d, %d".format(o._1, o._2)))
        startIndex = offsetTimeArray.length - 1
        while (startIndex >= 0 && !isFound) {
          if (offsetTimeArray(startIndex)._2 <= timestamp)
            isFound = true
          else
            startIndex -= 1
        }
    }

    val retSize = maxNumOffsets.min(startIndex + 1) //note: 取最小值, maxNumOffsets 默认为1
    val ret = new Array[Long](retSize)
    for (j <- 0 until retSize) {
      ret(j) = offsetTimeArray(startIndex)._1 //note: 当获取的是 earliest 或 largest 时,这个都是正确的
      startIndex -= 1
    }
    // ensure that the returned seq is in descending order of offsets
    //note: 返回的这个 segment 文件的所有 offset
    ret.toSeq.sortBy(-_)
  }

  private def createTopic(topic: String,
                          numPartitions: Int,
                          replicationFactor: Int,
                          properties: Properties = new Properties()): MetadataResponse.TopicMetadata = {
    try {
      //note: 还是调用 AdminUtils 命令创建 topic
      AdminUtils.createTopic(zkUtils, topic, numPartitions, replicationFactor, properties, RackAwareMode.Safe)
      info("Auto creation of topic %s with %d partitions and replication factor %d is successful"
        .format(topic, numPartitions, replicationFactor))
      new MetadataResponse.TopicMetadata(Errors.LEADER_NOT_AVAILABLE, topic, Topic.isInternal(topic),
        java.util.Collections.emptyList())
    } catch {
      case _: TopicExistsException => // let it go, possibly another broker created this topic
        new MetadataResponse.TopicMetadata(Errors.LEADER_NOT_AVAILABLE, topic, Topic.isInternal(topic),
          java.util.Collections.emptyList())
      case ex: Throwable  => // Catch all to prevent unhandled errors
        new MetadataResponse.TopicMetadata(Errors.forException(ex), topic, Topic.isInternal(topic),
          java.util.Collections.emptyList())
    }
  }

  private def createGroupMetadataTopic(): MetadataResponse.TopicMetadata = {
    val aliveBrokers = metadataCache.getAliveBrokers
    val offsetsTopicReplicationFactor =
      if (aliveBrokers.nonEmpty)
        Math.min(config.offsetsTopicReplicationFactor.toInt, aliveBrokers.length)
      else
        config.offsetsTopicReplicationFactor.toInt
    createTopic(Topic.GroupMetadataTopicName, config.offsetsTopicPartitions,
      offsetsTopicReplicationFactor, coordinator.offsetsTopicConfigs)
  }

  private def getOrCreateGroupMetadataTopic(listenerName: ListenerName): MetadataResponse.TopicMetadata = {
    val topicMetadata = metadataCache.getTopicMetadata(Set(Topic.GroupMetadataTopicName), listenerName)
    topicMetadata.headOption.getOrElse(createGroupMetadataTopic())
  }

  //note: 获取 topic 的 metadata 信息
  private def getTopicMetadata(topics: Set[String], listenerName: ListenerName, errorUnavailableEndpoints: Boolean): Seq[MetadataResponse.TopicMetadata] = {
    val topicResponses = metadataCache.getTopicMetadata(topics, listenerName, errorUnavailableEndpoints)
    if (topics.isEmpty || topicResponses.size == topics.size) {
      topicResponses
    } else {
      val nonExistentTopics = topics -- topicResponses.map(_.topic).toSet//note: 集群上暂时不存在的 topic 列表
      val responsesForNonExistentTopics = nonExistentTopics.map { topic =>
        if (topic == Topic.GroupMetadataTopicName) {
          createGroupMetadataTopic()
        } else if (config.autoCreateTopicsEnable) {//note: auto.create.topics.enable 为 true 时,即允许自动创建 topic
          createTopic(topic, config.numPartitions, config.defaultReplicationFactor)
        } else {
          new MetadataResponse.TopicMetadata(Errors.UNKNOWN_TOPIC_OR_PARTITION, topic, false,
            java.util.Collections.emptyList())
        }
      }
      topicResponses ++ responsesForNonExistentTopics
    }
  }

  /**
   * Handle a topic metadata request
   */
  def handleTopicMetadataRequest(request: RequestChannel.Request) {
    val metadataRequest = request.body.asInstanceOf[MetadataRequest]
    val requestVersion = request.header.apiVersion()

    //note: 要获取 meta 的 topic 列表
    val topics =
      // Handle old metadata request logic. Version 0 has no way to specify "no topics".
      //NOTE: 为了兼容0.10.0之前的版本,如果 version 为0,就不会返回 controller 的信息
      if (requestVersion == 0) {
        if (metadataRequest.topics() == null || metadataRequest.topics().isEmpty)
          metadataCache.getAllTopics()
        else
          metadataRequest.topics.asScala.toSet
      } else {
        if (metadataRequest.isAllTopics)
          metadataCache.getAllTopics()
        else
          metadataRequest.topics.asScala.toSet
      }

    //note: 判断对这些 topic 是否有 Describe 权限,将 topic 分为有无权限两类
    var (authorizedTopics, unauthorizedForDescribeTopics) =
      topics.partition(topic => authorize(request.session, Describe, new Resource(auth.Topic, topic)))

    var unauthorizedForCreateTopics = Set[String]() //note: 没有 create 权限的 topic


    if (authorizedTopics.nonEmpty) {
      val nonExistingTopics = metadataCache.getNonExistingTopics(authorizedTopics)
      if (config.autoCreateTopicsEnable && nonExistingTopics.nonEmpty) {
        if (!authorize(request.session, Create, Resource.ClusterResource)) {
          authorizedTopics --= nonExistingTopics
          unauthorizedForCreateTopics ++= nonExistingTopics
        }
      }
    }

    val unauthorizedForCreateTopicMetadata = unauthorizedForCreateTopics.map(topic =>
      new MetadataResponse.TopicMetadata(Errors.TOPIC_AUTHORIZATION_FAILED, topic, Topic.isInternal(topic),
        java.util.Collections.emptyList()))//note: 内置 topic 是无法创建的

    // do not disclose the existence of topics unauthorized for Describe, so we've not even checked if they exist or not
    val unauthorizedForDescribeTopicMetadata =
      // In case of all topics, don't include topics unauthorized for Describe
      if ((requestVersion == 0 && (metadataRequest.topics == null || metadataRequest.topics.isEmpty)) || metadataRequest.isAllTopics)
        Set.empty[MetadataResponse.TopicMetadata]
      else
        unauthorizedForDescribeTopics.map(topic =>
          new MetadataResponse.TopicMetadata(Errors.UNKNOWN_TOPIC_OR_PARTITION, topic, false, java.util.Collections.emptyList()))

    // In version 0, we returned an error when brokers with replicas were unavailable,
    // while in higher versions we simply don't include the broker in the returned broker list
    val errorUnavailableEndpoints = requestVersion == 0
    //note: 获取 topic 的 meta 信息
    val topicMetadata =
      if (authorizedTopics.isEmpty)
        Seq.empty[MetadataResponse.TopicMetadata]
      else
        getTopicMetadata(authorizedTopics, request.listenerName, errorUnavailableEndpoints)

    val completeTopicMetadata = topicMetadata ++ unauthorizedForCreateTopicMetadata ++ unauthorizedForDescribeTopicMetadata

    val brokers = metadataCache.getAliveBrokers

    trace("Sending topic metadata %s and brokers %s for correlation id %d to client %s".format(completeTopicMetadata.mkString(","),
      brokers.mkString(","), request.header.correlationId, request.header.clientId))

    val responseBody = new MetadataResponse(
      brokers.map(_.getNode(request.listenerName)).asJava,
      clusterId,
      metadataCache.getControllerId.getOrElse(MetadataResponse.NO_CONTROLLER_ID),
      completeTopicMetadata.asJava,
      requestVersion
    )
    requestChannel.sendResponse(new RequestChannel.Response(request, responseBody))
  }

  /**
   * Handle an offset fetch request
   */
  def handleOffsetFetchRequest(request: RequestChannel.Request) {
    val header = request.header
    val offsetFetchRequest = request.body.asInstanceOf[OffsetFetchRequest]

    def authorizeTopicDescribe(partition: TopicPartition) =
      authorize(request.session, Describe, new Resource(auth.Topic, partition.topic)) //note: 验证 Describe 权限

    val offsetFetchResponse =
      // reject the request if not authorized to the group
      if (!authorize(request.session, Read, new Resource(Group, offsetFetchRequest.groupId)))
        offsetFetchRequest.getErrorResponse(Errors.GROUP_AUTHORIZATION_FAILED)
      else {
        if (header.apiVersion == 0) {
          val (authorizedPartitions, unauthorizedPartitions) = offsetFetchRequest.partitions.asScala
            .partition(authorizeTopicDescribe)

          // version 0 reads offsets from ZK
          val authorizedPartitionData = authorizedPartitions.map { topicPartition =>
            val topicDirs = new ZKGroupTopicDirs(offsetFetchRequest.groupId, topicPartition.topic)
            try {
              if (!metadataCache.contains(topicPartition.topic))
                (topicPartition, OffsetFetchResponse.UNKNOWN_PARTITION)
              else {
                val payloadOpt = zkUtils.readDataMaybeNull(s"${topicDirs.consumerOffsetDir}/${topicPartition.partition}")._1
                payloadOpt match {
                  case Some(payload) =>
                    (topicPartition, new OffsetFetchResponse.PartitionData(
                        payload.toLong, OffsetFetchResponse.NO_METADATA, Errors.NONE))
                  case None =>
                    (topicPartition, OffsetFetchResponse.UNKNOWN_PARTITION)
                }
              }
            } catch {
              case e: Throwable =>
                (topicPartition, new OffsetFetchResponse.PartitionData(
                    OffsetFetchResponse.INVALID_OFFSET, OffsetFetchResponse.NO_METADATA, Errors.forException(e)))
            }
          }.toMap

          val unauthorizedPartitionData = unauthorizedPartitions.map(_ -> OffsetFetchResponse.UNKNOWN_PARTITION).toMap
          new OffsetFetchResponse(Errors.NONE, (authorizedPartitionData ++ unauthorizedPartitionData).asJava, header.apiVersion)
        } else {
          // versions 1 and above read offsets from Kafka
          if (offsetFetchRequest.isAllPartitions) {//note: 获取这个 group 消费的所有 tp offset
            val (error, allPartitionData) = coordinator.handleFetchOffsets(offsetFetchRequest.groupId)
            if (error != Errors.NONE)
              offsetFetchRequest.getErrorResponse(error)
            else {
              // clients are not allowed to see offsets for topics that are not authorized for Describe
              //note: 如果没有 Describe 权限的话,不能查看相应的 offset
              val authorizedPartitionData = allPartitionData.filter { case (topicPartition, _) => authorizeTopicDescribe(topicPartition) }
              new OffsetFetchResponse(Errors.NONE, authorizedPartitionData.asJava, header.apiVersion)
            }
          } else { //note: 获取指定列表的 tp offset
            val (authorizedPartitions, unauthorizedPartitions) = offsetFetchRequest.partitions.asScala
              .partition(authorizeTopicDescribe)
            val (error, authorizedPartitionData) = coordinator.handleFetchOffsets(offsetFetchRequest.groupId,
              Some(authorizedPartitions))
            if (error != Errors.NONE)
              offsetFetchRequest.getErrorResponse(error)
            else {
              val unauthorizedPartitionData = unauthorizedPartitions.map(_ -> OffsetFetchResponse.UNKNOWN_PARTITION).toMap
              new OffsetFetchResponse(Errors.NONE, (authorizedPartitionData ++ unauthorizedPartitionData).asJava, header.apiVersion)
            }
          }
        }
      }

    trace(s"Sending offset fetch response $offsetFetchResponse for correlation id ${header.correlationId} to client ${header.clientId}.")
    requestChannel.sendResponse(new Response(request, offsetFetchResponse))
  }

  def handleGroupCoordinatorRequest(request: RequestChannel.Request) {
    val groupCoordinatorRequest = request.body.asInstanceOf[GroupCoordinatorRequest]

    if (!authorize(request.session, Describe, new Resource(Group, groupCoordinatorRequest.groupId))) {
      val responseBody = new GroupCoordinatorResponse(Errors.GROUP_AUTHORIZATION_FAILED.code, Node.noNode)
      requestChannel.sendResponse(new RequestChannel.Response(request, responseBody))
    } else {
      //note: 获取 group 对应的 partition.id（group hash 值与 parition 总大小的比值）
      val partition = coordinator.partitionFor(groupCoordinatorRequest.groupId)

      // get metadata (and create the topic if necessary)
      val offsetsTopicMetadata = getOrCreateGroupMetadataTopic(request.listenerName)

      val responseBody = if (offsetsTopicMetadata.error != Errors.NONE) {
        new GroupCoordinatorResponse(Errors.GROUP_COORDINATOR_NOT_AVAILABLE.code, Node.noNode)
      } else {
        val coordinatorEndpoint = offsetsTopicMetadata.partitionMetadata().asScala
          .find(_.partition == partition)
          .map(_.leader()) //note: 获取对应 partition 的 leader

        coordinatorEndpoint match {
          case Some(endpoint) if !endpoint.isEmpty =>
            new GroupCoordinatorResponse(Errors.NONE.code, endpoint)
          case _ =>
            new GroupCoordinatorResponse(Errors.GROUP_COORDINATOR_NOT_AVAILABLE.code, Node.noNode)
        }
      }

      trace("Sending consumer metadata %s for correlation id %d to client %s."
        .format(responseBody, request.header.correlationId, request.header.clientId))
      requestChannel.sendResponse(new RequestChannel.Response(request, responseBody))
    }
  }

  //NOTE: 处理 describe-group 请求
  def handleDescribeGroupRequest(request: RequestChannel.Request) {
    val describeRequest = request.body.asInstanceOf[DescribeGroupsRequest]

    val groups = describeRequest.groupIds().asScala.map { groupId =>
        if (!authorize(request.session, Describe, new Resource(Group, groupId))) {
          groupId -> DescribeGroupsResponse.GroupMetadata.forError(Errors.GROUP_AUTHORIZATION_FAILED)
        } else {
          val (error, summary) = coordinator.handleDescribeGroup(groupId)
          val members = summary.members.map { member =>
            val metadata = ByteBuffer.wrap(member.metadata)
            val assignment = ByteBuffer.wrap(member.assignment)
            new DescribeGroupsResponse.GroupMember(member.memberId, member.clientId, member.clientHost, metadata, assignment)
          }
          groupId -> new DescribeGroupsResponse.GroupMetadata(error.code, summary.state, summary.protocolType,
            summary.protocol, members.asJava)
        }
    }.toMap

    val responseBody = new DescribeGroupsResponse(groups.asJava)
    requestChannel.sendResponse(new RequestChannel.Response(request, responseBody))
  }

  def handleListGroupsRequest(request: RequestChannel.Request) {
    val responseBody = if (!authorize(request.session, Describe, Resource.ClusterResource)) {
      ListGroupsResponse.fromError(Errors.CLUSTER_AUTHORIZATION_FAILED)
    } else {
      val (error, groups) = coordinator.handleListGroups()
      val allGroups = groups.map { group => new ListGroupsResponse.Group(group.groupId, group.protocolType) }
      new ListGroupsResponse(error.code, allGroups.asJava)
    }
    requestChannel.sendResponse(new RequestChannel.Response(request, responseBody))
  }

  def handleJoinGroupRequest(request: RequestChannel.Request) {
    val joinGroupRequest = request.body.asInstanceOf[JoinGroupRequest]

    // the callback for sending a join-group response
    def sendResponseCallback(joinResult: JoinGroupResult) {
      val members = joinResult.members map { case (memberId, metadataArray) => (memberId, ByteBuffer.wrap(metadataArray)) }
      val responseBody = new JoinGroupResponse(request.header.apiVersion, joinResult.errorCode, joinResult.generationId,
        joinResult.subProtocol, joinResult.memberId, joinResult.leaderId, members.asJava)

      trace("Sending join group response %s for correlation id %d to client %s."
        .format(responseBody, request.header.correlationId, request.header.clientId))
      requestChannel.sendResponse(new RequestChannel.Response(request, responseBody))
    }

    if (!authorize(request.session, Read, new Resource(Group, joinGroupRequest.groupId()))) {
      val responseBody = new JoinGroupResponse(//NOTE: 认证失败（对 group 进行认证）
        request.header.apiVersion,
        Errors.GROUP_AUTHORIZATION_FAILED.code,
        JoinGroupResponse.UNKNOWN_GENERATION_ID,
        JoinGroupResponse.UNKNOWN_PROTOCOL,
        JoinGroupResponse.UNKNOWN_MEMBER_ID, // memberId
        JoinGroupResponse.UNKNOWN_MEMBER_ID, // leaderId
        Collections.emptyMap())
      requestChannel.sendResponse(new RequestChannel.Response(request, responseBody))
    } else {//NOTE: 认证成功
      // let the coordinator to handle join-group
      val protocols = joinGroupRequest.groupProtocols().asScala.map(protocol =>
        (protocol.name, Utils.toArray(protocol.metadata))).toList
      coordinator.handleJoinGroup(//NOTE: 由 GroupCoordinator 进行处理
        joinGroupRequest.groupId,
        joinGroupRequest.memberId,
        request.header.clientId,
        request.session.clientAddress.toString,
        joinGroupRequest.rebalanceTimeout,
        joinGroupRequest.sessionTimeout,
        joinGroupRequest.protocolType,
        protocols,
        sendResponseCallback)
    }
  }

  def handleSyncGroupRequest(request: RequestChannel.Request) {
    val syncGroupRequest = request.body.asInstanceOf[SyncGroupRequest]

    def sendResponseCallback(memberState: Array[Byte], errorCode: Short) {//NOTE: 回调函数
      val responseBody = new SyncGroupResponse(errorCode, ByteBuffer.wrap(memberState))
      requestChannel.sendResponse(new Response(request, responseBody))//NOTE: 返回 assignment 结果
    }

    if (!authorize(request.session, Read, new Resource(Group, syncGroupRequest.groupId()))) {//NOTE: 权限认证
      sendResponseCallback(Array[Byte](), Errors.GROUP_AUTHORIZATION_FAILED.code)
    } else {
      coordinator.handleSyncGroup(//NOTE: 调用 coordinator 进行相应处理
        syncGroupRequest.groupId(),
        syncGroupRequest.generationId(),
        syncGroupRequest.memberId(),
        syncGroupRequest.groupAssignment().asScala.mapValues(Utils.toArray),
        sendResponseCallback
      )
    }
  }

  def handleHeartbeatRequest(request: RequestChannel.Request) {
    val heartbeatRequest = request.body.asInstanceOf[HeartbeatRequest]

    // the callback for sending a heartbeat response
    def sendResponseCallback(errorCode: Short) {
      val response = new HeartbeatResponse(errorCode)
      trace("Sending heartbeat response %s for correlation id %d to client %s."
        .format(response, request.header.correlationId, request.header.clientId))
      requestChannel.sendResponse(new RequestChannel.Response(request, response))
    }

    if (!authorize(request.session, Read, new Resource(Group, heartbeatRequest.groupId))) {
      val heartbeatResponse = new HeartbeatResponse(Errors.GROUP_AUTHORIZATION_FAILED.code)
      requestChannel.sendResponse(new Response(request, heartbeatResponse))
    }
    else {
      // let the coordinator to handle heartbeat
      coordinator.handleHeartbeat(
        heartbeatRequest.groupId(),
        heartbeatRequest.memberId(),
        heartbeatRequest.groupGenerationId(),
        sendResponseCallback)
    }
  }

  def handleLeaveGroupRequest(request: RequestChannel.Request) {
    val leaveGroupRequest = request.body.asInstanceOf[LeaveGroupRequest]

    // the callback for sending a leave-group response
    def sendResponseCallback(errorCode: Short) {
      val response = new LeaveGroupResponse(errorCode)
      trace("Sending leave group response %s for correlation id %d to client %s."
                    .format(response, request.header.correlationId, request.header.clientId))
      requestChannel.sendResponse(new RequestChannel.Response(request, response))
    }

    if (!authorize(request.session, Read, new Resource(Group, leaveGroupRequest.groupId))) {
      val leaveGroupResponse = new LeaveGroupResponse(Errors.GROUP_AUTHORIZATION_FAILED.code)
      requestChannel.sendResponse(new Response(request, leaveGroupResponse))
    } else {
      // let the coordinator to handle leave-group
      coordinator.handleLeaveGroup(
        leaveGroupRequest.groupId(),
        leaveGroupRequest.memberId(),
        sendResponseCallback)
    }
  }

  def handleSaslHandshakeRequest(request: RequestChannel.Request) {
    val response = new SaslHandshakeResponse(Errors.ILLEGAL_SASL_STATE.code, config.saslEnabledMechanisms)
    requestChannel.sendResponse(new RequestChannel.Response(request, response))
  }

  def handleApiVersionsRequest(request: RequestChannel.Request) {
    // Note that broker returns its full list of supported ApiKeys and versions regardless of current
    // authentication state (e.g., before SASL authentication on an SASL listener, do note that no
    // Kafka protocol requests may take place on a SSL listener before the SSL handshake is finished).
    // If this is considered to leak information about the broker version a workaround is to use SSL
    // with client authentication which is performed at an earlier stage of the connection where the
    // ApiVersionRequest is not available.
    val responseBody = if (Protocol.apiVersionSupported(ApiKeys.API_VERSIONS.id, request.header.apiVersion))
      ApiVersionsResponse.API_VERSIONS_RESPONSE
    else
      ApiVersionsResponse.fromError(Errors.UNSUPPORTED_VERSION)
    requestChannel.sendResponse(new RequestChannel.Response(request, responseBody))
  }

  def close() {
    quotas.shutdown()
    info("Shutdown complete.")
  }

  def handleCreateTopicsRequest(request: RequestChannel.Request) {
    val createTopicsRequest = request.body.asInstanceOf[CreateTopicsRequest]

    def sendResponseCallback(results: Map[String, CreateTopicsResponse.Error]): Unit = {
      val responseBody = new CreateTopicsResponse(results.asJava, request.header.apiVersion)
      trace(s"Sending create topics response $responseBody for correlation id ${request.header.correlationId} to client ${request.header.clientId}.")
      requestChannel.sendResponse(new RequestChannel.Response(request, responseBody))
    }

    if (!controller.isActive) {
      val results = createTopicsRequest.topics.asScala.map { case (topic, _) =>
        (topic, new CreateTopicsResponse.Error(Errors.NOT_CONTROLLER, null))
      }
      sendResponseCallback(results)
    } else if (!authorize(request.session, Create, Resource.ClusterResource)) {
      val results = createTopicsRequest.topics.asScala.map { case (topic, _) =>
        (topic, new CreateTopicsResponse.Error(Errors.CLUSTER_AUTHORIZATION_FAILED, null))
      }
      sendResponseCallback(results)
    } else {
      val (validTopics, duplicateTopics) = createTopicsRequest.topics.asScala.partition { case (topic, _) =>
        !createTopicsRequest.duplicateTopics.contains(topic)
      }

      // Special handling to add duplicate topics to the response
      def sendResponseWithDuplicatesCallback(results: Map[String, CreateTopicsResponse.Error]): Unit = {

        val duplicatedTopicsResults =
          if (duplicateTopics.nonEmpty) {
            val errorMessage = s"Create topics request from client `${request.header.clientId}` contains multiple entries " +
              s"for the following topics: ${duplicateTopics.keySet.mkString(",")}"
            // We can send the error message in the response for version 1, so we don't have to log it any more
            if (request.header.apiVersion == 0)
              warn(errorMessage)
            duplicateTopics.keySet.map((_, new CreateTopicsResponse.Error(Errors.INVALID_REQUEST, errorMessage))).toMap
          } else Map.empty

        val completeResults = results ++ duplicatedTopicsResults
        sendResponseCallback(completeResults)
      }

      adminManager.createTopics(
        createTopicsRequest.timeout,
        createTopicsRequest.validateOnly,
        validTopics,
        sendResponseWithDuplicatesCallback
      )
    }
  }

  def handleDeleteTopicsRequest(request: RequestChannel.Request) {
    val deleteTopicRequest = request.body.asInstanceOf[DeleteTopicsRequest]

    val (existingAndAuthorizedForDescribeTopics, nonExistingOrUnauthorizedForDescribeTopics) = deleteTopicRequest.topics.asScala.partition { topic =>
      authorize(request.session, Describe, new Resource(auth.Topic, topic)) && metadataCache.contains(topic)
    }

    val (authorizedTopics, unauthorizedForDeleteTopics) = existingAndAuthorizedForDescribeTopics.partition { topic =>
      authorize(request.session, Delete, new Resource(auth.Topic, topic))
    }

    def sendResponseCallback(results: Map[String, Errors]): Unit = {
      val completeResults = nonExistingOrUnauthorizedForDescribeTopics.map(topic => (topic, Errors.UNKNOWN_TOPIC_OR_PARTITION)).toMap ++
          unauthorizedForDeleteTopics.map(topic => (topic, Errors.TOPIC_AUTHORIZATION_FAILED)).toMap ++ results
      val responseBody = new DeleteTopicsResponse(completeResults.asJava)
      trace(s"Sending delete topics response $responseBody for correlation id ${request.header.correlationId} to client ${request.header.clientId}.")
      requestChannel.sendResponse(new RequestChannel.Response(request, responseBody))
    }

    if (!controller.isActive) {
      val results = deleteTopicRequest.topics.asScala.map { topic =>
        (topic, Errors.NOT_CONTROLLER)
      }.toMap
      sendResponseCallback(results)
    } else {
      // If no authorized topics return immediately
      if (authorizedTopics.isEmpty)
        sendResponseCallback(Map())
      else {
        adminManager.deleteTopics(
          deleteTopicRequest.timeout.toInt,
          authorizedTopics,
          sendResponseCallback
        )
      }
    }
  }

  def authorizeClusterAction(request: RequestChannel.Request): Unit = {
    if (!authorize(request.session, ClusterAction, Resource.ClusterResource))
      throw new ClusterAuthorizationException(s"Request $request is not authorized.")
  }
}<|MERGE_RESOLUTION|>--- conflicted
+++ resolved
@@ -541,11 +541,8 @@
       sendResponseCallback(Seq.empty)
     else {
       // call the replica manager to fetch messages from the local replica
-<<<<<<< HEAD
       //note: 调用 ReplicaManger 从本地副本获取 msgs
-=======
       //note: 从 replica 上拉取数据,满足条件后调用回调函数进行返回
->>>>>>> d5884aaa
       replicaManager.fetchMessages(
         fetchRequest.maxWait.toLong,
         fetchRequest.replicaId,
